--- conflicted
+++ resolved
@@ -22,21 +22,13 @@
     <parent>
         <groupId>com.nvidia</groupId>
         <artifactId>rapids-4-spark-parent</artifactId>
-<<<<<<< HEAD
-        <version>0.4.0</version>
-=======
         <version>0.4.1-SNAPSHOT</version>
->>>>>>> cd6bd8e2
     </parent>
     <groupId>com.nvidia</groupId>
     <artifactId>rapids-4-spark-sql_2.12</artifactId>
     <name>RAPIDS Accelerator for Apache Spark SQL Plugin</name>
     <description>The RAPIDS SQL plugin for Apache Spark</description>
-<<<<<<< HEAD
-    <version>0.4.0</version>
-=======
     <version>0.4.1-SNAPSHOT</version>
->>>>>>> cd6bd8e2
 
     <dependencies>
         <dependency>
