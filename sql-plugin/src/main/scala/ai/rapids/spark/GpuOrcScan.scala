--- conflicted
+++ resolved
@@ -643,12 +643,8 @@
   }
 
   private def readToTable(stripes: Seq[OrcOutputStripe]): Option[Table] = {
-<<<<<<< HEAD
-    val (dataBuffer, dataSize) = readPartFile(stripes)
+    val (dataBuffer, dataSize, rowCount) = readPartFile(stripes)
     var maxDeviceMemory: Long = 0
-=======
-    val (dataBuffer, dataSize, rowCount) = readPartFile(stripes)
->>>>>>> 7a76ca9a
     try {
       if (dataSize == 0) {
         None
