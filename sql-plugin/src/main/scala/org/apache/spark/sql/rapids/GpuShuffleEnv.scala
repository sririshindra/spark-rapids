/*
 * Copyright (c) 2019-2020, NVIDIA CORPORATION.
 *
 * Licensed under the Apache License, Version 2.0 (the "License");
 * you may not use this file except in compliance with the License.
 * You may obtain a copy of the License at
 *
 *     http://www.apache.org/licenses/LICENSE-2.0
 *
 * Unless required by applicable law or agreed to in writing, software
 * distributed under the License is distributed on an "AS IS" BASIS,
 * WITHOUT WARRANTIES OR CONDITIONS OF ANY KIND, either express or implied.
 * See the License for the specific language governing permissions and
 * limitations under the License.
 */

package org.apache.spark.sql.rapids

import java.util.Locale

import com.nvidia.spark.rapids._

import org.apache.spark.SparkEnv
import org.apache.spark.internal.Logging

class GpuShuffleEnv(rapidsConf: RapidsConf) extends Logging {
  private var shuffleCatalog: ShuffleBufferCatalog = _
  private var shuffleReceivedBufferCatalog: ShuffleReceivedBufferCatalog = _

  private lazy val conf = SparkEnv.get.conf

  lazy val isRapidsShuffleConfigured: Boolean = {
    conf.contains("spark.shuffle.manager") &&
      conf.get("spark.shuffle.manager") == GpuShuffleEnv.RAPIDS_SHUFFLE_CLASS
  }

  lazy val rapidsShuffleCodec: Option[TableCompressionCodec] = {
    val codecName = rapidsConf.shuffleCompressionCodec.toLowerCase(Locale.ROOT)
    if (codecName == "none") {
      None
    } else {
      Some(TableCompressionCodec.getCodec(codecName))
    }
  }

  def init(): Unit = {
    if (isRapidsShuffleConfigured) {
      val diskBlockManager = new RapidsDiskBlockManager(conf)
      shuffleCatalog =
          new ShuffleBufferCatalog(RapidsBufferCatalog.singleton, diskBlockManager)
      shuffleReceivedBufferCatalog =
          new ShuffleReceivedBufferCatalog(RapidsBufferCatalog.singleton, diskBlockManager)
    }
  }

  def getCatalog: ShuffleBufferCatalog = shuffleCatalog

  def getReceivedCatalog: ShuffleReceivedBufferCatalog = shuffleReceivedBufferCatalog
<<<<<<< HEAD
=======

  def getDeviceStorage: RapidsDeviceMemoryStore = deviceStorage

  def getShuffleFetchTimeoutSeconds: Long = {
    conf.getTimeAsSeconds("spark.network.timeout", "120s")
  }
>>>>>>> 463eafe7
}

object GpuShuffleEnv extends Logging {
  val RAPIDS_SHUFFLE_CLASS: String = ShimLoader.getSparkShims.getRapidsShuffleManagerClass

  private var isRapidsShuffleManagerInitialized: Boolean  = false
  @volatile private var env: GpuShuffleEnv = _

  //
  // Functions below get called from the driver or executors
  //

  def isRapidsShuffleEnabled: Boolean = {
    val isRapidsManager = GpuShuffleEnv.isRapidsShuffleManagerInitialized
    val externalShuffle = SparkEnv.get.blockManager.externalShuffleServiceEnabled
    isRapidsManager && !externalShuffle
  }

  def setRapidsShuffleManagerInitialized(initialized: Boolean, className: String): Unit = {
    assert(className == GpuShuffleEnv.RAPIDS_SHUFFLE_CLASS)
    logInfo("RapidsShuffleManager is initialized")
    isRapidsShuffleManagerInitialized = initialized
  }

  def getCatalog: ShuffleBufferCatalog = if (env == null) {
    null
  } else {
    env.getCatalog
  }

  //
  // Functions below only get called from the executor
  //

  def init(conf: RapidsConf): Unit = {
    val shuffleEnv = new GpuShuffleEnv(conf)
    shuffleEnv.init()
    env = shuffleEnv
  }

  def getReceivedCatalog: ShuffleReceivedBufferCatalog = env.getReceivedCatalog

  def rapidsShuffleCodec: Option[TableCompressionCodec] = env.rapidsShuffleCodec

  def shuffleFetchTimeoutSeconds: Long = env.getShuffleFetchTimeoutSeconds
}<|MERGE_RESOLUTION|>--- conflicted
+++ resolved
@@ -56,15 +56,10 @@
   def getCatalog: ShuffleBufferCatalog = shuffleCatalog
 
   def getReceivedCatalog: ShuffleReceivedBufferCatalog = shuffleReceivedBufferCatalog
-<<<<<<< HEAD
-=======
-
-  def getDeviceStorage: RapidsDeviceMemoryStore = deviceStorage
 
   def getShuffleFetchTimeoutSeconds: Long = {
     conf.getTimeAsSeconds("spark.network.timeout", "120s")
   }
->>>>>>> 463eafe7
 }
 
 object GpuShuffleEnv extends Logging {
