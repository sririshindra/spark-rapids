--- conflicted
+++ resolved
@@ -202,7 +202,6 @@
 ) 2>&1
 
 # Remove unshimmed classes from parallel worlds
-<<<<<<< HEAD
 # TODO rework with low priority, only a few classes.
 echo "$((++STEP))/ removing duplicates of unshimmed classes"
 
@@ -218,16 +217,9 @@
 echo "$((++STEP))/ deleting all class files listed in $DELETE_DUPLICATES_TXT"
 time (< "$DELETE_DUPLICATES_TXT" sort -u | xargs rm) 2>&1
 
-end_time=$(date +%s)
-echo "binary-dedupe completed in $((end_time - start_time)) seconds"
-=======
-echo Removing duplicates of unshimmed classes
-xargs --arg-file="$UNSHIMMED_LIST_TXT" -P 6 -n 100 -I% \
-  find . -path './parallel-world/spark*/%' | xargs rm || exit 255
-
-
-
 echo "Generating dependency-reduced-pom.xml"
 # which is just delete the dependencies list altogether
 sed  -e '/<dependencies>/,/<\/dependencies>/d' ../pom.xml > dependency-reduced-pom.xml
->>>>>>> d4488520
+
+end_time=$(date +%s)
+echo "binary-dedupe completed in $((end_time - start_time)) seconds"