<?xml version="1.0" encoding="UTF-8"?>
<!--
  Copyright (c) 2020-2021, NVIDIA CORPORATION.

  Licensed under the Apache License, Version 2.0 (the "License");
  you may not use this file except in compliance with the License.
  You may obtain a copy of the License at

     http://www.apache.org/licenses/LICENSE-2.0

  Unless required by applicable law or agreed to in writing, software
  distributed under the License is distributed on an "AS IS" BASIS,
  WITHOUT WARRANTIES OR CONDITIONS OF ANY KIND, either express or implied.
  See the License for the specific language governing permissions and
  limitations under the License.
-->
<project xmlns="http://maven.apache.org/POM/4.0.0"
         xmlns:xsi="http://www.w3.org/2001/XMLSchema-instance"
         xsi:schemaLocation="http://maven.apache.org/POM/4.0.0 http://maven.apache.org/xsd/maven-4.0.0.xsd">
    <modelVersion>4.0.0</modelVersion>

    <parent>
        <groupId>com.nvidia</groupId>
        <artifactId>rapids-4-spark-parent</artifactId>
        <version>22.02.0-SNAPSHOT</version>
        <relativePath>../pom.xml</relativePath>
    </parent>
    <artifactId>rapids-4-spark-shims_2.12</artifactId>
    <packaging>pom</packaging>
    <name>RAPIDS Accelerator for Apache Spark SQL Plugin Shims</name>
    <description>The RAPIDS SQL plugin for Apache Spark Shims</description>
    <version>22.02.0-SNAPSHOT</version>

    <profiles>
        <!-- maven CLI and CI builds one at a time -->
        <profile>
            <id>with-classifier</id>
            <activation>
                <activeByDefault>true</activeByDefault>
            </activation>
            <modules><module>${shim.module.name}</module></modules>
        </profile>

        <!-- For easy switching in IDE: provide consistently named profiles
        throughout submodules for easier single-checkbox activation in GUI.

        Passing a proper flag such as -Dbuildver=320 to a Maven importer via
        advanced settings is cumbersome and for this particular module seems
        to fail to activate the right shim module in case of IDEA as of
        2021.2.1
        -->
        <profile>
            <id>release301</id>
            <modules><module>spark301</module></modules>
        </profile>
        <profile>
            <id>release302</id>
            <modules><module>spark302</module></modules>
        </profile>
        <profile>
            <id>release303</id>
            <modules><module>spark303</module></modules>
        </profile>
        <profile>
            <id>release304</id>
            <modules><module>spark304</module></modules>
        </profile>
        <profile>
            <id>release311</id>
            <modules><module>spark311</module></modules>
        </profile>
        <profile>
            <id>release312</id>
            <modules><module>spark312</module></modules>
        </profile>
        <profile>
            <id>release313</id>
            <modules><module>spark313</module></modules>
        </profile>
        <profile>
            <id>release320</id>
            <modules><module>spark320</module></modules>
        </profile>
        <profile>
<<<<<<< HEAD
            <id>release320cdh</id>
            <modules><module>spark320cdh</module></modules>
=======
            <id>release321</id>
            <modules><module>spark321</module></modules>
        </profile>
        <profile>
            <id>release322</id>
            <modules><module>spark322</module></modules>
>>>>>>> 000cea56
        </profile>
    </profiles>

    <dependencies>
        <dependency>
            <groupId>com.nvidia</groupId>
            <artifactId>rapids-4-spark-sql_${scala.binary.version}</artifactId>
            <version>${project.version}</version>
            <classifier>${spark.version.classifier}</classifier>
            <scope>provided</scope>
        </dependency>
        <dependency>
            <groupId>ai.rapids</groupId>
            <artifactId>cudf</artifactId>
            <classifier>${cuda.version}</classifier>
            <scope>provided</scope>
        </dependency>
        <dependency>
            <groupId>org.scalatest</groupId>
            <artifactId>scalatest_${scala.binary.version}</artifactId>
            <scope>test</scope>
        </dependency>
    </dependencies>
    <build>
        <plugins>
            <plugin>
                <groupId>net.alchim31.maven</groupId>
                <artifactId>scala-maven-plugin</artifactId>
            </plugin>
            <plugin>
                <groupId>org.scalatest</groupId>
                <artifactId>scalatest-maven-plugin</artifactId>
            </plugin>
            <plugin>
                <artifactId>maven-antrun-plugin</artifactId>
                <executions>
                    <execution>
                        <id>generate-shim-service</id>
                        <phase>generate-resources</phase>
                        <goals><goal>run</goal></goals>
                        <configuration>
                        <target>
                            <property name="servicesDir" value="${project.build.directory}/extra-resources/META-INF/services"/>
                            <mkdir dir="${servicesDir}"/>
                            <echo file="${servicesDir}/com.nvidia.spark.rapids.SparkShimServiceProvider"
                                message="com.nvidia.spark.rapids.shims.${spark.version.classifier}.SparkShimServiceProvider${line.separator}"/>
                        </target>
                        </configuration>
                    </execution>
                </executions>
            </plugin>
        </plugins>
    </build>
</project><|MERGE_RESOLUTION|>--- conflicted
+++ resolved
@@ -82,17 +82,12 @@
             <modules><module>spark320</module></modules>
         </profile>
         <profile>
-<<<<<<< HEAD
-            <id>release320cdh</id>
-            <modules><module>spark320cdh</module></modules>
-=======
             <id>release321</id>
             <modules><module>spark321</module></modules>
         </profile>
         <profile>
             <id>release322</id>
             <modules><module>spark322</module></modules>
->>>>>>> 000cea56
         </profile>
     </profiles>
 
