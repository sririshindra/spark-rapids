<?xml version="1.0" encoding="UTF-8"?>
<!--
  Copyright (c) 2020-2021, NVIDIA CORPORATION.

  Licensed under the Apache License, Version 2.0 (the "License");
  you may not use this file except in compliance with the License.
  You may obtain a copy of the License at

     http://www.apache.org/licenses/LICENSE-2.0

  Unless required by applicable law or agreed to in writing, software
  distributed under the License is distributed on an "AS IS" BASIS,
  WITHOUT WARRANTIES OR CONDITIONS OF ANY KIND, either express or implied.
  See the License for the specific language governing permissions and
  limitations under the License.
-->
<project xmlns="http://maven.apache.org/POM/4.0.0"
         xmlns:xsi="http://www.w3.org/2001/XMLSchema-instance"
         xsi:schemaLocation="http://maven.apache.org/POM/4.0.0 http://maven.apache.org/xsd/maven-4.0.0.xsd">
    <modelVersion>4.0.0</modelVersion>

    <groupId>com.nvidia</groupId>
    <artifactId>rapids-4-spark-parent</artifactId>
    <name>RAPIDS Accelerator for Apache Spark Root Project</name>
    <description>The root project of the RAPIDS Accelerator for Apache Spark</description>
    <version>0.5.0-SNAPSHOT</version>
    <packaging>pom</packaging>

    <url>https://github.com/NVIDIA</url>
    <licenses>
        <license>
            <name>Apache License, Version 2.0</name>
            <url>https://www.apache.org/licenses/LICENSE-2.0.txt</url>
            <distribution>repo</distribution>
        </license>
    </licenses>
    <scm>
        <connection>scm:git:https://github.com/NVIDIA/spark-rapids.git</connection>
        <developerConnection>scm:git:git@github.com:NVIDIA/spark-rapids.git</developerConnection>
        <tag>HEAD</tag>
        <url>https://github.com/NVIDIA/spark-rapids</url>
    </scm>
    <developers>
        <developer>
            <id>revans2</id>
            <name>Robert Evans</name>
            <email>roberte@nvidia.com</email>
            <roles>
                <role>Committer</role>
            </roles>
            <timezone>-6</timezone>
        </developer>
        <developer>
            <id>tgravescs</id>
            <name>Thomas Graves</name>
            <email>tgraves@nvidia.com</email>
            <roles>
                <role>Committer</role>
            </roles>
            <timezone>-6</timezone>
        </developer>
        <developer>
            <id>jlowe</id>
            <name>Jason Lowe</name>
            <email>jlowe@nvidia.com</email>
            <roles>
                <role>Committer</role>
            </roles>
            <timezone>-6</timezone>
        </developer>
    </developers>

    <modules>
        <module>api_validation</module>
        <module>dist</module>
        <module>integration_tests</module>
        <module>shims</module>
        <module>shuffle-plugin</module>
        <module>sql-plugin</module>
        <module>tests</module>
        <module>udf-compiler</module>
        <module>udf-examples</module>
    </modules>

    <profiles>
        <profile>
            <id>udf-compiler</id>
            <modules>
                <module>udf-compiler</module>
            </modules>
        </profile>
        <profile>
            <id>source-javadoc</id>
            <build>
                <plugins>
                    <plugin>
                        <groupId>org.apache.maven.plugins</groupId>
                        <artifactId>maven-source-plugin</artifactId>
                        <version>3.0.0</version>
                        <executions>
                            <execution>
                                <id>attach-source</id>
                                <goals>
                                    <goal>jar-no-fork</goal>
                                </goals>
                            </execution>
                        </executions>
                    </plugin>
                    <plugin>
                        <groupId>org.apache.maven.plugins</groupId>
                        <artifactId>maven-javadoc-plugin</artifactId>
                        <version>3.0.0</version>
                        <executions>
                            <execution>
                                <id>attach-javadoc</id>
                                <goals>
                                    <goal>jar</goal>
                                </goals>
                            </execution>
                        </executions>
                        <configuration>
                            <additionalparam>-Xdoclint:none</additionalparam>
                        </configuration>
                    </plugin>
                </plugins>
            </build>
        </profile>
        <profile>
            <id>databricks301</id>
            <properties>
	        <rat.consoleOutput>true</rat.consoleOutput>
            </properties>
        </profile>

        <profile>
            <id>spark301dbtests</id>
            <properties>
                <spark.test.version>${spark301db.version}</spark.test.version>
            </properties>
        </profile>
        <profile>
            <id>spark301tests</id>
            <properties>
                <spark.test.version>${spark301.version}</spark.test.version>
            </properties>
        </profile>
        <profile>
            <id>spark302tests</id>
            <properties>
                <spark.test.version>${spark302.version}</spark.test.version>
            </properties>
        </profile>
        <profile>
            <id>spark311tests</id>
            <properties>
                <spark.test.version>${spark311.version}</spark.test.version>
            </properties>
            <modules>
                <module>tests-spark310+</module>
            </modules>
        </profile>
        <profile>
            <id>spark320tests</id>
            <properties>
                <spark.test.version>${spark320.version}</spark.test.version>
            </properties>
            <modules>
                <module>tests-spark310+</module>
            </modules>
        </profile>
    </profiles>

    <properties>
        <maven.compiler.source>1.8</maven.compiler.source>
        <maven.compiler.target>1.8</maven.compiler.target>
        <spark.version>${spark300.version}</spark.version>
        <spark.test.version>${spark300.version}</spark.test.version>
        <cuda.version>cuda10-1</cuda.version>
        <cudf.version>0.19-SNAPSHOT</cudf.version>
        <scala.binary.version>2.12</scala.binary.version>
        <scala.version>2.12.8</scala.version>
        <orc.version>1.5.8</orc.version>
        <orc.classifier></orc.classifier>
        <!--
             If the shade package changes we need to also update jenkins/spark-premerge-build.sh
             so code coverage does not include the shaded classes.
        -->
        <rapids.shade.package>com.nvidia.shaded.spark</rapids.shade.package>
        <test.exclude.tags></test.exclude.tags>
        <test.include.tags></test.include.tags>
        <rapids.shuffle.manager.override>true</rapids.shuffle.manager.override>
        <project.build.sourceEncoding>UTF-8</project.build.sourceEncoding>
        <project.reporting.sourceEncoding>UTF-8</project.reporting.sourceEncoding>
        <pytest.TEST_TAGS>not qarun</pytest.TEST_TAGS>
        <pytest.TEST_PARALLEL></pytest.TEST_PARALLEL>
        <pytest.TEST_TYPE>developer</pytest.TEST_TYPE>
        <rat.consoleOutput>false</rat.consoleOutput>
        <slf4j.version>1.7.30</slf4j.version>
        <spark300.version>3.0.0</spark300.version>
        <spark300emr.version>3.0.0-amzn</spark300emr.version>
        <spark301emr.version>3.0.1-amzn</spark301emr.version>
        <!--
         If you update a dependendy version so it is no longer a SNAPSHOT
         please update the snapshot-shims profile as well so it is accurate -->
        <spark301.version>3.0.1</spark301.version>
        <spark301db.version>3.0.1-databricks</spark301db.version>
        <spark302.version>3.0.2</spark302.version>
<<<<<<< HEAD
        <spark311.version>3.1.1-SNAPSHOT</spark311.version>
        <spark320.version>3.2.0-SNAPSHOT</spark320.version>
=======
        <spark311.version>3.1.1</spark311.version>
>>>>>>> 7ce2800f
        <mockito.version>3.6.0</mockito.version>
        <scala.plugin.version>4.3.0</scala.plugin.version>
        <maven.jar.plugin.version>3.2.0</maven.jar.plugin.version>
    </properties>

    <dependencyManagement>
        <dependencies>
            <dependency>
                <groupId>ai.rapids</groupId>
                <artifactId>cudf</artifactId>
                <version>${cudf.version}</version>
                <classifier>${cuda.version}</classifier>
                <scope>provided</scope>
            </dependency>
            <dependency>
                <groupId>org.slf4j</groupId>
                <artifactId>jul-to-slf4j</artifactId>
                <version>${slf4j.version}</version>
            </dependency>
            <dependency>
                <groupId>org.slf4j</groupId>
                <artifactId>jcl-over-slf4j</artifactId>
                <version>${slf4j.version}</version>
                <!-- runtime scope is appropriate, but causes SBT build problems -->
            </dependency>
            <dependency>
                <groupId>org.scala-lang</groupId>
                <artifactId>scala-library</artifactId>
                <version>${scala.version}</version>
                <scope>provided</scope>
            </dependency>
            <dependency>
                <groupId>org.apache.spark</groupId>
                <artifactId>spark-annotation_${scala.binary.version}</artifactId>
                <version>${spark.version}</version>
            </dependency>
            <dependency>
              <groupId>org.apache.spark</groupId>
              <artifactId>spark-hive_${scala.binary.version}</artifactId>
              <version>${spark.version}</version>
              <scope>provided</scope>
            </dependency>
            <dependency>
              <groupId>org.apache.spark</groupId>
              <artifactId>spark-sql_${scala.binary.version}</artifactId>
              <version>${spark.version}</version>
              <scope>provided</scope>
            </dependency>
            <dependency>
              <groupId>org.apache.spark</groupId>
              <artifactId>spark-catalyst_${scala.binary.version}</artifactId>
              <version>${spark.version}</version>
              <type>test-jar</type>
              <scope>test</scope>
            </dependency>
            <dependency>
              <groupId>org.apache.orc</groupId>
              <artifactId>orc-core</artifactId>
              <version>${orc.version}</version>
              <classifier>${orc.classifier}</classifier>
              <exclusions>
                <exclusion>
                  <groupId>javax.xml.bind</groupId>
                  <artifactId>jaxb-api</artifactId>
                </exclusion>
                <exclusion>
                  <groupId>org.apache.hadoop</groupId>
                  <artifactId>hadoop-common</artifactId>
                </exclusion>
                <exclusion>
                  <groupId>org.apache.hadoop</groupId>
                  <artifactId>hadoop-hdfs</artifactId>
                </exclusion>
                <exclusion>
                  <groupId>org.apache.hive</groupId>
                  <artifactId>hive-storage-api</artifactId>
                </exclusion>
              </exclusions>
            </dependency>
            <dependency>
              <groupId>org.apache.orc</groupId>
              <artifactId>orc-mapreduce</artifactId>
              <version>${orc.version}</version>
              <classifier>${orc.classifier}</classifier>
              <exclusions>
                <exclusion>
                  <groupId>org.apache.hadoop</groupId>
                  <artifactId>hadoop-common</artifactId>
                </exclusion>
                <exclusion>
                  <groupId>org.apache.hadoop</groupId>
                  <artifactId>hadoop-mapreduce-client-core</artifactId>
                </exclusion>
                <exclusion>
                  <groupId>org.apache.orc</groupId>
                  <artifactId>orc-core</artifactId>
                </exclusion>
                <exclusion>
                  <groupId>org.apache.hive</groupId>
                  <artifactId>hive-storage-api</artifactId>
                </exclusion>
                <exclusion>
                  <groupId> com.esotericsoftware</groupId>
                  <artifactId>kryo-shaded</artifactId>
                </exclusion>
              </exclusions>
            </dependency>
            <dependency>
              <groupId>org.apache.orc</groupId>
              <artifactId>orc-shims</artifactId>
              <version>${orc.version}</version>
              <exclusions>
                <exclusion>
                  <groupId>org.apache.hadoop</groupId>
                  <artifactId>hadoop-common</artifactId>
                </exclusion>
                <exclusion>
                  <groupId>org.apache.hadoop</groupId>
                  <artifactId>hadoop-hdfs</artifactId>
                </exclusion>
              </exclusions>
            </dependency>
            <dependency>
              <groupId>org.apache.hive</groupId>
              <artifactId>hive-storage-api</artifactId>
              <version>2.6.0</version>
            </dependency>
            <dependency>
              <groupId>com.google.protobuf</groupId>
              <artifactId>protobuf-java</artifactId>
              <version>2.5.0</version>
            </dependency>
            <dependency>
                <groupId>com.google.flatbuffers</groupId>
                <artifactId>flatbuffers-java</artifactId>
                <version>1.11.0</version>
            </dependency>
            <dependency>
                <groupId>org.rogach</groupId>
                <artifactId>scallop_${scala.binary.version}</artifactId>
                <version>3.5.1</version>
            </dependency>
            <dependency>
                <groupId>org.scalatest</groupId>
                <artifactId>scalatest_${scala.binary.version}</artifactId>
                <version>3.0.5</version>
                <scope>test</scope>
            </dependency>
            <dependency>
              <groupId>org.junit.jupiter</groupId>
              <artifactId>junit-jupiter-api</artifactId>
              <version>5.4.2</version>
              <scope>test</scope>
            </dependency>
            <dependency>
              <groupId>org.mockito</groupId>
              <artifactId>mockito-core</artifactId>
              <version>${mockito.version}</version>
              <scope>test</scope>
            </dependency>
        </dependencies>
    </dependencyManagement>

    <build>
        <pluginManagement>
            <plugins>
                <plugin>
                  <groupId>org.apache.maven.plugins</groupId>
                  <artifactId>maven-antrun-plugin</artifactId>
                  <version>1.8</version>
                </plugin>
                <plugin>
                  <groupId>org.apache.maven.plugins</groupId>
                  <artifactId>maven-shade-plugin</artifactId>
                  <version>3.2.1</version>
                </plugin>
                <plugin>
                    <groupId>org.apache.maven.plugins</groupId>
                    <artifactId>maven-surefire-plugin</artifactId>
                    <version>2.12.4</version>
                </plugin>
                <plugin>
                    <groupId>net.alchim31.maven</groupId>
                    <artifactId>scala-maven-plugin</artifactId>
                    <version>${scala.plugin.version}</version>
                    <executions>
                        <execution>
                            <id>eclipse-add-source</id>
                            <goals>
                                <goal>add-source</goal>
                            </goals>
                        </execution>
                        <execution>
                            <id>scala-compile-first</id>
                            <phase>process-resources</phase>
                            <goals>
                                <goal>compile</goal>
                            </goals>
                        </execution>
                        <execution>
                            <id>scala-test-compile-first</id>
                            <phase>process-test-resources</phase>
                            <goals>
                                <goal>testCompile</goal>
                            </goals>
                        </execution>
                        <execution>
                            <id>attach-scaladocs</id>
                            <phase>verify</phase>
                            <goals>
                                <goal>doc-jar</goal>
                            </goals>
                        </execution>
                    </executions>
                    <configuration>
                        <scalaVersion>${scala.version}</scalaVersion>
                        <checkMultipleScalaVersions>true</checkMultipleScalaVersions>
                        <failOnMultipleScalaVersions>true</failOnMultipleScalaVersions>
                        <recompileMode>incremental</recompileMode>
                        <useZincServer>true</useZincServer>
                        <args>
                            <arg>-unchecked</arg>
                            <arg>-deprecation</arg>
                            <arg>-feature</arg>
                            <arg>-explaintypes</arg>
                            <arg>-Yno-adapted-args</arg>
                        </args>
                        <jvmArgs>
                            <jvmArg>-Xms1024m</jvmArg>
                            <jvmArg>-Xmx1024m</jvmArg>
                        </jvmArgs>
                        <javacArgs>
                            <javacArg>-source</javacArg>
                            <javacArg>${maven.compiler.source}</javacArg>
                            <javacArg>-target</javacArg>
                            <javacArg>${maven.compiler.target}</javacArg>
                            <javacArg>-Xlint:all,-serial,-path,-try</javacArg>
                        </javacArgs>
                    </configuration>
                </plugin>
                <plugin>
                    <groupId>org.scalatest</groupId>
                    <artifactId>scalatest-maven-plugin</artifactId>
                    <version>2.0.0</version>
                    <configuration>
                        <reportsDirectory>${project.build.directory}/surefire-reports</reportsDirectory>
                        <junitxml>.</junitxml>
                        <filereports>scala-test-output.txt</filereports>
                        <argLine>${argLine} -ea -Xmx4g -Xss4m</argLine>
                        <stderr/>
                        <systemProperties>
                            <rapids.shuffle.manager.override>${rapids.shuffle.manager.override}</rapids.shuffle.manager.override>
                            <ai.rapids.refcount.debug>true</ai.rapids.refcount.debug>
                            <java.awt.headless>true</java.awt.headless>
                            <java.io.tmpdir>${project.build.directory}/tmp</java.io.tmpdir>
                            <spark.ui.enabled>false</spark.ui.enabled>
                            <spark.ui.showConsoleProgress>false</spark.ui.showConsoleProgress>
                            <spark.unsafe.exceptionOnMemoryLeak>true</spark.unsafe.exceptionOnMemoryLeak>
                        </systemProperties>
                        <tagsToExclude>${test.exclude.tags}</tagsToExclude>
                        <tagsToInclude>${test.include.tags}</tagsToInclude>
                    </configuration>
                    <executions>
                        <execution>
                            <id>test</id>
                            <goals>
                                <goal>test</goal>
                            </goals>
                        </execution>
                    </executions>
                </plugin>
                <plugin>
                    <groupId>org.scalastyle</groupId>
                    <artifactId>scalastyle-maven-plugin</artifactId>
                    <version>1.0.0</version>
                    <configuration>
                        <verbose>false</verbose>
                        <failOnViolation>true</failOnViolation>
                        <includeTestSourceDirectory>false</includeTestSourceDirectory>
                        <failOnWarning>false</failOnWarning>
                        <sourceDirectory>${basedir}/src/main/scala</sourceDirectory>
                        <testSourceDirectory>${basedir}/src/test/scala</testSourceDirectory>
                        <configLocation>scalastyle-config.xml</configLocation>
                        <outputFile>${basedir}/target/scalastyle-output.xml</outputFile>
                        <inputEncoding>${project.build.sourceEncoding}</inputEncoding>
                        <outputEncoding>${project.reporting.outputEncoding}</outputEncoding>
                    </configuration>
                    <executions>
                        <execution>
                            <goals>
                                <goal>check</goal>
                            </goals>
                        </execution>
                    </executions>
                </plugin>
                <plugin>
                    <groupId>org.apache.rat</groupId>
                    <artifactId>apache-rat-plugin</artifactId>
                    <version>0.13</version>
                    <configuration>
                        <consoleOutput>${rat.consoleOutput}</consoleOutput>
                    </configuration>
                    <executions>
                        <execution>
                            <phase>verify</phase>
                            <goals>
                                <goal>check</goal>
                            </goals>
                        </execution>
                    </executions>
                </plugin>
                <plugin>
                    <groupId>org.jacoco</groupId>
                    <artifactId>jacoco-maven-plugin</artifactId>
                    <version>0.8.5</version>
                </plugin>
                <plugin>
                    <groupId>org.apache.maven.plugins</groupId>
                    <artifactId>maven-jar-plugin</artifactId>
                    <version>${maven.jar.plugin.version}</version>
                    <executions>
                        <execution>
                            <goals>
                                <goal>test-jar</goal>
                            </goals>
                        </execution>
                    </executions>
                </plugin>
                <plugin>
                    <groupId>org.codehaus.mojo</groupId>
                    <artifactId>exec-maven-plugin</artifactId>
                    <version>3.0.0</version>
                </plugin>
            </plugins>
        </pluginManagement>

        <plugins>
            <plugin>
                <groupId>org.apache.rat</groupId>
                <artifactId>apache-rat-plugin</artifactId>
                <configuration>
                    <excludes>
                        <exclude>.docker/**</exclude>
                        <exclude>.download/**</exclude>
                        <exclude>.gitattributes</exclude>
                        <exclude>.gitignore</exclude>
                        <exclude>.git/**</exclude>
                        <exclude>.pytest_cache/**</exclude>
                        <exclude>.github/pull_request_template.md</exclude>
                        <exclude>**/*.md</exclude>
                        <exclude>**/*.iml</exclude>
                        <exclude>NOTICE-binary</exclude>
                        <exclude>docs/dev/idea-code-style-settings.xml</exclude>
                        <exclude>**/.m2/**</exclude>
                        <exclude>.gnupg/**</exclude>
                        <exclude>pom.xml.asc</exclude>
                        <exclude>jenkins/databricks/*.patch</exclude>
                        <exclude>*.jar</exclude>
                        <exclude>docs/demo/**/*.ipynb</exclude>
                        <exclude>docs/demo/**/*.zpln</exclude>
                        <exclude>**/src/main/resources/META-INF/services/*</exclude>
                        <!-- Apache Rat excludes target folder for projects that are included by
                        default, but there are some projects that are conditionally included.  -->
                        <exclude>**/target/**/*</exclude>
                    </excludes>
                </configuration>
            </plugin>
            <plugin>
                <groupId>org.apache.maven.plugins</groupId>
                <artifactId>maven-antrun-plugin</artifactId>
                <executions>
                    <execution>
                        <phase>generate-resources</phase>
                        <configuration>
                            <!-- Execute the shell script to generate the plugin build information. -->
                            <target>
                                <mkdir dir="${project.build.directory}/extra-resources"/>
                                <mkdir dir="${project.build.directory}/tmp"/>
                                <exec executable="bash" failonerror="true" output="${project.build.directory}/extra-resources/rapids4spark-version-info.properties">
                                    <arg value="${user.dir}/build/build-info"/>
                                    <arg value="${project.version}"/>
                                    <arg value="${cudf.version}"/>
                                </exec>
                            </target>
                        </configuration>
                        <goals>
                            <goal>run</goal>
                        </goals>
                    </execution>
                </executions>
            </plugin>
            <plugin>
                <groupId>org.jacoco</groupId>
                <artifactId>jacoco-maven-plugin</artifactId>
                <executions>
                    <execution>
                        <id>prepare-agent</id>
                        <goals>
                            <goal>prepare-agent</goal>
                        </goals>
                        <configuration>
                            <append>true</append>
                            <excludes>
                                <exclude>${rapids.shade.package}.*</exclude>
                            </excludes>
                            <includes>
                                <include>ai.rapids.cudf.*</include>
                                <include>com.nvidia.spark.*</include>
                                <include>org.apache.spark.sql.rapids.*</include>
                            </includes>
                        </configuration>
                    </execution>
                </executions>
            </plugin>
        </plugins>
    </build>
    <repositories>
        <repository>
            <id>snapshots-repo</id>
            <url>https://oss.sonatype.org/content/repositories/snapshots</url>
            <releases>
                <enabled>false</enabled>
            </releases>
            <snapshots>
                <enabled>true</enabled>
            </snapshots>
        </repository>
        <repository>
            <id>apache-snapshots-repo</id>
            <url>https://repository.apache.org/content/repositories/snapshots/</url>
            <releases>
                <enabled>false</enabled>
            </releases>
            <snapshots>
                <enabled>true</enabled>
            </snapshots>
        </repository>
    </repositories>
</project><|MERGE_RESOLUTION|>--- conflicted
+++ resolved
@@ -205,12 +205,8 @@
         <spark301.version>3.0.1</spark301.version>
         <spark301db.version>3.0.1-databricks</spark301db.version>
         <spark302.version>3.0.2</spark302.version>
-<<<<<<< HEAD
-        <spark311.version>3.1.1-SNAPSHOT</spark311.version>
+        <spark311.version>3.1.1</spark311.version>
         <spark320.version>3.2.0-SNAPSHOT</spark320.version>
-=======
-        <spark311.version>3.1.1</spark311.version>
->>>>>>> 7ce2800f
         <mockito.version>3.6.0</mockito.version>
         <scala.plugin.version>4.3.0</scala.plugin.version>
         <maven.jar.plugin.version>3.2.0</maven.jar.plugin.version>
